# 
# Code to set up a simple RADMC-3D disk models with envelope
#
# The code heavily relies on radmc3dPy package by Attila Juhasz:
# (https://www.ast.cam.ac.uk/~juhasz/radmc3dPyDoc/index.html)
#
# Original SimpleDiskEnvFit source available at:
# https://gitlab.mpcdf.mpg.de/szucs/SimpleDiskEnvFit
#  
# Copyright (C) 2019 Laszlo Szucs <laszlo.szucs@mpe.mpg.de>
#
# Licensed under GLPv2, for more information see the LICENSE file repository.
#

from __future__ import absolute_import
from __future__ import print_function

from . import main
import radmc3dPy.natconst as nc

import numpy as np
import os

__all__ = ['lnpriorfn','lnpostfn','relative_chi2']

def lnpriorfn(p, par_ranges, p_formprior, p0, p_sigma):
    """
    Uniform prior probability function.
    
    If p (parameters) are outside of parameter range set prior, then return -Inf,
    else return negative scalar.
    
    Parameters
    ----------
    p : list
        Prior probability is returned for these parameters. Normally this is 
        provided by the emcee sampler.
    par_ranges : list or list of lists
        Prior constraints. Assumption of parameter ranges. Should contain a 
        range for each parameters.
    p_formprior : list of strings
        Sets the functional form of the prior probability distribution. It should 
        be set to 'normal' or 'uniform' for a Gaussian or rectangular distribution, 
        respectively. Must have exactly as many elements as p.
    p0 : list
        Initial parameter values. It is used as the position of the peak of the
        Gaussian distribution. Must have exactly as many elements as p. If 
        p_formprior[i] is 'uniform', then p0[i] is not used.
    p_sigma : list
        Width of the Gaussian function. Must have exactly as many elements as p. If 
        p_formprior[i] is 'uniform', then p_sigma[i] is not used.
    """
    jacob = 0.0

    for i in range(len(p)):
        if p_formprior[i] == 'normal':
            if p[i] < np.min(par_ranges[i]) or p[i] > np.max(par_ranges[i]):
                return -np.inf
            jacob += np.log10(np.exp(-(p[i] - p0[i])**2/(2*p_sigma[i]**2)))                      
        else:
            if p[i] < np.min(par_ranges[i]) or p[i] > np.max(par_ranges[i]):
                return -np.inf
            jacob += 0.0

    return jacob

<<<<<<< HEAD
def lnpostfn(p, p_ranges, parname, modpar, resource_dir, uvdata,
             dpc=1.0, incl=45., PA=0.0, dRA=0.0, dDec=0.0, nthreads=1,
=======


def lnpostfn(p, p_form, p_ranges, p_formprior, p0, p_sigma, parname, modpar, 
             resource_dir, uvdata, dpc=1.0, incl=45., PA=0.0, dRA=0.0, dDec=0.0, 
>>>>>>> 99166c7b
             idisk=True, ienv=True, icav=False, islab=False, impar=None, 
             verbose=False, cleanModel=False, binary=False, chi2_only=True, 
             galario_check=False, time=False):
    """
    Log of posterior probability function.
    
    Parameters
    ----------
    p   :   list
            Posterior probability is returned for these parameters. Normally 
            this is provided by the emcee sampler.
    p_form : list of strings
            Sets whether p[i] is logarithmic (i.e. that val = 10**p[i]) or linear
            (val = p[i]). Must have as many elements as p.
    p_ranges : list of lists
            Prior constraints. Assumption of parameter ranges. Should contain a 
            range for each parameters.
    p_formprior : list of strings
            Sets the function form of the prior probability function ('normal' or
            'uniform'. Must have as many elements as p.
    p0   :  list
            Initial parameter values. These are used as the location of the peak 
            when Gaussian (normal) prior probability function is used. Must have 
            as many elements as p.
    p_sigma : list
            Width of the Gaussian prior probability function. Must have as many 
            elements as p.
    parname : list of string
            Names of fitted parameters following the radmc3dPy.modPar and 
            getParam() conventions. This has to have the same number of elements 
            as p.
    modpar : radmc3dPy.radmc3dPar class object
            Containing the base parameter values. These are common in all models 
            within a run. The fitted parameters are updated according the values 
            of p.
    resource_dir : sting
            Path (absolute or relative) to the folder containing additional 
            files (e.g. dust opacity or lnk files) that are needed to create 
            the model. Defaults to {SIMPLEDISKENVFIT_HOME}/lnk_files.
    uvdata : dict or list of dict 
            Containing observed visibility data. The 'u', 'v', 'Re', 'Im', 
            'w' and 'wav' keywords need to be defined.
    dpc  :  float
            Distance to object in unit of parsec, Default is 1.0.
    incl :  float
            Model inclination in image, Default is 45.0.
    PA   :  float, optional
            Position angle in radian. Default is 0.0.
    dRA  :  float, optional
            Offset in RA in radian. Default is 0.0.
    dDec :  float, optional
            Offset in Dec in radian. Default is 0.0.
    nthreads : int
            Number of OpenMP (shared memory) threads used in the RADMC-3D thermal 
            Monte Carlo and galario computations. Default is 1.
    idisk : bool
            Include disk component in model. Default is True.
    ienv  : bool
            Include envelope component in model. Default is True.
    icav  : bool
            Include envelope cavity in model. Default is False.
    islab : bool
            Include slab density distribution in model. Default is False.
    impar : dict or list of dict, optional
            Image parameter(s). Known keywords are listed in the runImage()
            method description. At least the wavelength (wav keyword) must 
            be set for each images. Default is None.
    verbose : bool, optional
            If True, then print summary of model parameters to standard 
            output. Runtime INFO messages are also printed to standard 
            output. Default is False.
    cleanModel : bool, optional
            If True, then delete the RADMC-3D model folder from disk after the 
            posterior probability estimation. In this case model files are not 
            stored.
    binary  : bool, optional
            If True, then RADMC3D will use binary I/O, if False then use 
            ASCII I/O. Binary I/O may improve computation speed and reduce 
            disk space usage when models are kept (i.e. cleanModel is not 
            called).
    chi2_only : bool
            If True then the synthetic visibility itself is not computed and 
            stored (a zero value array is stored instead). The chi2 is still 
            computed and stored. Set this to True when running MCMC fitting 
            in order to improve speed. Default is True.
    galario_check : bool
            Check whether image and dxy satisfy Nyquist criterion for 
            computing the synthetic visibilities in the (u, v) locations 
            provided (see galario documentation). Default is False.
    time :  bool, optional
            Prints function runtime information. Useful for profiling.
            Default is False.
    """
    # Model ID
    rand = np.random.randint(0,99999)

    # Apply prior
    lnprior = lnpriorfn(p, p_ranges, p_formprior, p0, p_sigma)
    if not np.isfinite(lnprior):
        if verbose:
            print ("INFO [{:06}]: model rejected ({})".format(rand,p))
        return -np.inf

    if len(p) != len(parname):
        raise ValueError('ERROR [lnpostfn()]: len(p) [{}] != \
                         len(parname) [{}]'.format( len(p), len(parname) ))

    # Update parameters
    for i in range(len(parname)):
        
        # Set parameter value
        if p_form[i] == 'log':
            val = 10**p[i]
        else:
            val = p[i]	
        
        # Special cases
        if parname[i] in ['mdisk','m_slab']:
            val = val * nc.ms
        elif parname[i] in ['rdisk','r0Env','rTrunEnv','r0_slab','r1_slab', 
                            'h0_slab','h1_slab']:
            val = val * nc.au
        
        # If rTrunEnv is not a fit parameter then set it equal to rdisk.
        if parname[i] == 'rdisk' and 'rTrunEnv' in modpar.ppar.keys():
            modpar.setPar(["rTrunEnv", "{}".format(val)])

        # Set the model parameters
        if parname[i] in modpar.ppar.keys():
            if type(val) is list:
                modpar.setPar([parname[i], "{}".format(val)])
            else:
                modpar.setPar([parname[i], "{:10.6E}".format(val)])
        elif parname[i][0:3] == 'gsm':

            if modpar.ppar['ngpop'] != len(modpar.ppar['gsmax']):
                raise ValueError('ERROR [lnpostfn()]: ngpop != len(gsmax).')
            if modpar.ppar['ngpop'] != len(modpar.ppar['gsmin']):
                raise ValueError('ERROR [lnpostfn()]: ngpop != len(gsmax).')        
        
            typ_tmp = parname[i][0:5]   # min or max
            nam_tmp = parname[i][6:]    # disk / env / slab
        
            tmp = modpar.ppar[typ_tmp]
        
            pos = {'disk': 0,
                   'env' : 1,
                   'slab': 2}
        
            if nam_tmp in pos.keys():
                tmp[pos[nam_tmp]] = val
                modpar.setPar([typ_tmp, "{}".format(tmp)])
            else:
                raise ValueError(
                    'ERROR [lnpostfn()]: unknown component {}.'.format(nam_tmp))
        elif parname[i] == 'dpc':
            dpc = val
        elif parname[i] == 'incl':
            incl = val
        elif parname[i] == 'PA':
            PA = val * deg
        elif parname[i] == 'dRA':
            dRA = val * arcsec
        elif parname[i] == 'dDec':
            dDec = val * arcsec
        else:
            raise ValueError('ERROR [lnpostfn]: unknown \
                parameter [{}]'.format(parname[i]))

        if verbose:
            print ("INFO [{:06}]: {:s} is set to {}".format(rand,
                                                            parname[i],
                                                            val))

    # Generate model folder name
    model_dir = "{}/mod_".format('.')
    for i in range(len(parname)):
        model_dir = "{:s}{:.4s}{:0.3E}_".format(model_dir,parname[i],p[i])
    model_dir = "{:s}{:06}".format(model_dir,rand)

    if verbose:
        print ('INFO [{:06}]: saving model to {:s}'.format(rand, model_dir))

    # Check/set image parameters
    if impar is None:
        impar = {'wav':1000.,'dpc':dpc,'incl':incl}
    else:
        if type(impar) == list:
            for ip in impar:
                ip['dpc'] = dpc
                ip['incl'] = incl
        else:
            impar['dpc'] = dpc
            impar['incl'] = incl

    if verbose:
        print ('INFO [{:06}]: using dpc={} and incl={}'.format(rand, dpc, incl))
    
    # Check uvdata


    # compute the model brightness profile
    mod = main.radmc3dModel(modpar=modpar, model_dir=model_dir, 
                            resource_dir=resource_dir, ID=rand,
                            binary=binary, idisk=idisk, ienv=ienv, 
                            icav=icav, islab=islab)
    mod.write2folder()

    mod.runModel(impar=impar, mctherm=True, nphot_therm=100000, verbose=verbose,
                 time=time, get_tdust=False, nthreads=nthreads)

    # Use the correct distance
    if type(impar) == list:
        dpc_vis = impar[0]['dpc']
    else:
        dpc_vis = impar['dpc']
    mod.getVis(uvdata, dpc=dpc_vis, PA=PA, dRA=dRA, dDec=dDec, chi2_only=
               chi2_only, galario_check=galario_check, time=time, 
               verbose=verbose, nthreads=nthreads)

    chi2 = -0.5 * np.sum(mod.chi2) + lnprior
    
    # Delete model folder from disk if requested
    if cleanModel:
        mod.cleanModel()
        del mod
    
    if verbose:
        print ("INFO [{:06}]: model ch^2 = {:10.6E}".format(rand, chi2))

    return chi2<|MERGE_RESOLUTION|>--- conflicted
+++ resolved
@@ -64,18 +64,11 @@
 
     return jacob
 
-<<<<<<< HEAD
-def lnpostfn(p, p_ranges, parname, modpar, resource_dir, uvdata,
-             dpc=1.0, incl=45., PA=0.0, dRA=0.0, dDec=0.0, nthreads=1,
-=======
-
-
 def lnpostfn(p, p_form, p_ranges, p_formprior, p0, p_sigma, parname, modpar, 
              resource_dir, uvdata, dpc=1.0, incl=45., PA=0.0, dRA=0.0, dDec=0.0, 
->>>>>>> 99166c7b
-             idisk=True, ienv=True, icav=False, islab=False, impar=None, 
-             verbose=False, cleanModel=False, binary=False, chi2_only=True, 
-             galario_check=False, time=False):
+             nthreads=1, idisk=True, ienv=True, icav=False, islab=False,
+             impar=None, verbose=False, cleanModel=False, binary=False, 
+             chi2_only=True, galario_check=False, time=False):
     """
     Log of posterior probability function.
     
